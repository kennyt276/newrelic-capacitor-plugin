--- conflicted
+++ resolved
@@ -32,13 +32,10 @@
 * [`setMaxEventBufferTime(...)`](#setmaxeventbuffertime)
 * [`setMaxEventPoolSize(...)`](#setmaxeventpoolsize)
 * [`recordError(...)`](#recorderror)
-<<<<<<< HEAD
 * [`analyticsEventEnabled(...)`](#analyticseventenabled)
 * [`networkRequestEnabled(...)`](#networkrequestenabled)
 * [`networkErrorRequestEnabled(...)`](#networkerrorrequestenabled)
 * [`httpRequestBodyCaptureEnabled(...)`](#httprequestbodycaptureenabled)
-=======
->>>>>>> 3a60726d
 
 </docgen-index>
 
@@ -348,18 +345,3 @@
 | **`options`** | <code>{ enabled: boolean; }</code> |
 
 --------------------
-
-
-### recordError(...)
-
-```typescript
-recordError(options: { name: string; message: string; stack: string; isFatal: boolean; }) => void
-```
-
-| Param         | Type                                                                             |
-| ------------- | -------------------------------------------------------------------------------- |
-| **`options`** | <code>{ name: string; message: string; stack: string; isFatal: boolean; }</code> |
-
---------------------
-
-</docgen-api>